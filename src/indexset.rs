use core::{borrow::Borrow, fmt, iter::FromIterator};

use hash32::{BuildHasher, BuildHasherDefault, FnvHasher, Hash, Hasher};

use crate::indexmap::{self, Bucket, IndexMap, Pos};

<<<<<<< HEAD
/// An `IndexSet` using the default FNV hasher
pub type FnvIndexSet<T, const N: usize> = IndexSet<T, BuildHasherDefault<FnvHasher>, N>;

// TODO: We don't enforce the power of 2 currently (part of generic array bounds)
=======
/// A [`heapless::IndexSet`](./struct.IndexSet.html) using the
/// default FNV hasher.
/// A list of all Methods and Traits available for `FnvIndexSet` can be found in
/// the [`heapless::IndexSet`](./struct.IndexSet.html) documentation.
///
/// # Examples
/// ```
/// use heapless::FnvIndexSet;
/// use heapless::consts::*;
///
/// // A hash set with a capacity of 16 elements allocated on the stack
/// let mut books = FnvIndexSet::<_, U16>::new();
///
/// // Add some books.
/// books.insert("A Dance With Dragons").unwrap();
/// books.insert("To Kill a Mockingbird").unwrap();
/// books.insert("The Odyssey").unwrap();
/// books.insert("The Great Gatsby").unwrap();
///
/// // Check for a specific one.
/// if !books.contains("The Winds of Winter") {
///     println!("We have {} books, but The Winds of Winter ain't one.",
///              books.len());
/// }
///
/// // Remove a book.
/// books.remove("The Odyssey");
///
/// // Iterate over everything.
/// for book in &books {
///     println!("{}", book);
/// }
/// ```
pub type FnvIndexSet<T, N> = IndexSet<T, N, BuildHasherDefault<FnvHasher>>;
>>>>>>> b3877665

/// Fixed capacity [`IndexSet`](https://docs.rs/indexmap/1/indexmap/set/struct.IndexSet.html).
///
/// Note that you cannot use `IndexSet` directly, since it is generic around the hashing algorithm
/// in use. Pick a concrete instantiation like [`FnvIndexSet`](./type.FnvIndexSet.html) instead
/// or create your own.
///
/// Note that the capacity of the `IndexSet` must be a power of 2.
///
/// # Examples
/// Since `IndexSet` cannot be used directly, we're using its `FnvIndexSet` instantiation
/// for this example.
///
/// ```
/// use heapless::FnvIndexSet;
///
/// // A hash set with a capacity of 16 elements allocated on the stack
/// let mut books = FnvIndexSet::<_, 16>::new();
///
/// // Add some books.
/// books.insert("A Dance With Dragons").unwrap();
/// books.insert("To Kill a Mockingbird").unwrap();
/// books.insert("The Odyssey").unwrap();
/// books.insert("The Great Gatsby").unwrap();
///
/// // Check for a specific one.
/// if !books.contains("The Winds of Winter") {
///     println!("We have {} books, but The Winds of Winter ain't one.",
///              books.len());
/// }
///
/// // Remove a book.
/// books.remove("The Odyssey");
///
/// // Iterate over everything.
/// for book in &books {
///     println!("{}", book);
/// }
/// ```
pub struct IndexSet<T, S, const N: usize>
where
    T: Eq + Hash,
{
    map: IndexMap<T, (), S, N>,
}

impl<T, S, const N: usize> IndexSet<T, BuildHasherDefault<S>, N>
where
    T: Eq + Hash,
    S: Default + Hasher,
{
    /// Creates an empty `IndexSet`
    pub fn new() -> Self {
        IndexSet {
            map: IndexMap::new(),
        }
    }
}

impl<T, S, const N: usize> IndexSet<T, S, N>
where
    T: Eq + Hash,
    S: BuildHasher,
{
    /// Returns the number of elements the set can hold
    ///
    /// # Examples
    ///
    /// ```
    /// use heapless::FnvIndexSet;
    ///
    /// let set = FnvIndexSet::<i32, 16>::new();
    /// assert_eq!(set.capacity(), 16);
    /// ```
    pub fn capacity(&self) -> usize {
        self.map.capacity()
    }

    /// Return an iterator over the values of the set, in their order
    ///
    /// # Examples
    ///
    /// ```
    /// use heapless::FnvIndexSet;
    ///
    /// let mut set = FnvIndexSet::<_, 16>::new();
    /// set.insert("a").unwrap();
    /// set.insert("b").unwrap();
    ///
    /// // Will print in an arbitrary order.
    /// for x in set.iter() {
    ///     println!("{}", x);
    /// }
    /// ```
    pub fn iter(&self) -> Iter<'_, T> {
        Iter {
            iter: self.map.iter(),
        }
    }

    /// Visits the values representing the difference, i.e. the values that are in `self` but not in
    /// `other`.
    ///
    /// # Examples
    ///
    /// ```
    /// use heapless::FnvIndexSet;
    ///
    /// let mut a: FnvIndexSet<_, 16> = [1, 2, 3].iter().cloned().collect();
    /// let mut b: FnvIndexSet<_, 16> = [4, 2, 3, 4].iter().cloned().collect();
    ///
    /// // Can be seen as `a - b`.
    /// for x in a.difference(&b) {
    ///     println!("{}", x); // Print 1
    /// }
    ///
    /// let diff: FnvIndexSet<_, 16> = a.difference(&b).collect();
    /// assert_eq!(diff, [1].iter().collect::<FnvIndexSet<_, 16>>());
    ///
    /// // Note that difference is not symmetric,
    /// // and `b - a` means something else:
    /// let diff: FnvIndexSet<_, 16> = b.difference(&a).collect();
    /// assert_eq!(diff, [4].iter().collect::<FnvIndexSet<_, 16>>());
    /// ```
    pub fn difference<'a, S2, const N2: usize>(
        &'a self,
        other: &'a IndexSet<T, S2, N2>,
    ) -> Difference<'a, T, S2, N2>
    where
        S2: BuildHasher,
    {
        Difference {
            iter: self.iter(),
            other,
        }
    }

    /// Visits the values representing the symmetric difference, i.e. the values that are in `self`
    /// or in `other` but not in both.
    ///
    /// # Examples
    ///
    /// ```
    /// use heapless::FnvIndexSet;
    ///
    /// let mut a: FnvIndexSet<_, 16> = [1, 2, 3].iter().cloned().collect();
    /// let mut b: FnvIndexSet<_, 16> = [4, 2, 3, 4].iter().cloned().collect();
    ///
    /// // Print 1, 4 in that order order.
    /// for x in a.symmetric_difference(&b) {
    ///     println!("{}", x);
    /// }
    ///
    /// let diff1: FnvIndexSet<_, 16> = a.symmetric_difference(&b).collect();
    /// let diff2: FnvIndexSet<_, 16> = b.symmetric_difference(&a).collect();
    ///
    /// assert_eq!(diff1, diff2);
    /// assert_eq!(diff1, [1, 4].iter().collect::<FnvIndexSet<_, 16>>());
    /// ```
    pub fn symmetric_difference<'a, S2, const N2: usize>(
        &'a self,
        other: &'a IndexSet<T, S2, N2>,
    ) -> impl Iterator<Item = &'a T>
    where
        S2: BuildHasher,
    {
        self.difference(other).chain(other.difference(self))
    }

    /// Visits the values representing the intersection, i.e. the values that are both in `self` and
    /// `other`.
    ///
    /// # Examples
    ///
    /// ```
    /// use heapless::FnvIndexSet;
    ///
    /// let mut a: FnvIndexSet<_, 16> = [1, 2, 3].iter().cloned().collect();
    /// let mut b: FnvIndexSet<_, 16> = [4, 2, 3, 4].iter().cloned().collect();
    ///
    /// // Print 2, 3 in that order.
    /// for x in a.intersection(&b) {
    ///     println!("{}", x);
    /// }
    ///
    /// let intersection: FnvIndexSet<_, 16> = a.intersection(&b).collect();
    /// assert_eq!(intersection, [2, 3].iter().collect::<FnvIndexSet<_, 16>>());
    /// ```
    pub fn intersection<'a, S2, const N2: usize>(
        &'a self,
        other: &'a IndexSet<T, S2, N2>,
    ) -> Intersection<'a, T, S2, N2>
    where
        S2: BuildHasher,
    {
        Intersection {
            iter: self.iter(),
            other,
        }
    }

    /// Visits the values representing the union, i.e. all the values in `self` or `other`, without
    /// duplicates.
    ///
    /// # Examples
    ///
    /// ```
    /// use heapless::FnvIndexSet;
    ///
    /// let mut a: FnvIndexSet<_, 16> = [1, 2, 3].iter().cloned().collect();
    /// let mut b: FnvIndexSet<_, 16> = [4, 2, 3, 4].iter().cloned().collect();
    ///
    /// // Print 1, 2, 3, 4 in that order.
    /// for x in a.union(&b) {
    ///     println!("{}", x);
    /// }
    ///
    /// let union: FnvIndexSet<_, 16> = a.union(&b).collect();
    /// assert_eq!(union, [1, 2, 3, 4].iter().collect::<FnvIndexSet<_, 16>>());
    /// ```
    pub fn union<'a, S2, const N2: usize>(
        &'a self,
        other: &'a IndexSet<T, S2, N2>,
    ) -> impl Iterator<Item = &'a T>
    where
        S2: BuildHasher,
    {
        self.iter().chain(other.difference(self))
    }

    /// Returns the number of elements in the set.
    ///
    /// # Examples
    ///
    /// ```
    /// use heapless::FnvIndexSet;
    ///
    /// let mut v: FnvIndexSet<_, 16> = FnvIndexSet::new();
    /// assert_eq!(v.len(), 0);
    /// v.insert(1).unwrap();
    /// assert_eq!(v.len(), 1);
    /// ```
    pub fn len(&self) -> usize {
        self.map.len()
    }

    /// Returns `true` if the set contains no elements.
    ///
    /// # Examples
    ///
    /// ```
    /// use heapless::FnvIndexSet;
    ///
    /// let mut v: FnvIndexSet<_, 16> = FnvIndexSet::new();
    /// assert!(v.is_empty());
    /// v.insert(1).unwrap();
    /// assert!(!v.is_empty());
    /// ```
    pub fn is_empty(&self) -> bool {
        self.map.is_empty()
    }

    /// Clears the set, removing all values.
    ///
    /// # Examples
    ///
    /// ```
    /// use heapless::FnvIndexSet;
    ///
    /// let mut v: FnvIndexSet<_, 16> = FnvIndexSet::new();
    /// v.insert(1).unwrap();
    /// v.clear();
    /// assert!(v.is_empty());
    /// ```
    pub fn clear(&mut self) {
        self.map.clear()
    }

    /// Returns `true` if the set contains a value.
    ///
    /// The value may be any borrowed form of the set's value type, but `Hash` and `Eq` on the
    /// borrowed form must match those for the value type.
    ///
    /// # Examples
    ///
    /// ```
    /// use heapless::FnvIndexSet;
    ///
    /// let set: FnvIndexSet<_, 16> = [1, 2, 3].iter().cloned().collect();
    /// assert_eq!(set.contains(&1), true);
    /// assert_eq!(set.contains(&4), false);
    /// ```
    pub fn contains<Q>(&self, value: &Q) -> bool
    where
        T: Borrow<Q>,
        Q: ?Sized + Eq + Hash,
    {
        self.map.contains_key(value)
    }

    /// Returns `true` if `self` has no elements in common with `other`. This is equivalent to
    /// checking for an empty intersection.
    ///
    /// # Examples
    ///
    /// ```
    /// use heapless::FnvIndexSet;
    ///
    /// let a: FnvIndexSet<_, 16> = [1, 2, 3].iter().cloned().collect();
    /// let mut b = FnvIndexSet::<_, 16>::new();
    ///
    /// assert_eq!(a.is_disjoint(&b), true);
    /// b.insert(4).unwrap();
    /// assert_eq!(a.is_disjoint(&b), true);
    /// b.insert(1).unwrap();
    /// assert_eq!(a.is_disjoint(&b), false);
    /// ```
    pub fn is_disjoint<S2, const N2: usize>(&self, other: &IndexSet<T, S2, N2>) -> bool
    where
        S2: BuildHasher,
    {
        self.iter().all(|v| !other.contains(v))
    }

    /// Returns `true` if the set is a subset of another, i.e. `other` contains at least all the
    /// values in `self`.
    ///
    /// # Examples
    ///
    /// ```
    /// use heapless::FnvIndexSet;
    ///
    /// let sup: FnvIndexSet<_, 16> = [1, 2, 3].iter().cloned().collect();
    /// let mut set = FnvIndexSet::<_, 16>::new();
    ///
    /// assert_eq!(set.is_subset(&sup), true);
    /// set.insert(2).unwrap();
    /// assert_eq!(set.is_subset(&sup), true);
    /// set.insert(4).unwrap();
    /// assert_eq!(set.is_subset(&sup), false);
    /// ```
    pub fn is_subset<S2, const N2: usize>(&self, other: &IndexSet<T, S2, N2>) -> bool
    where
        S2: BuildHasher,
    {
        self.iter().all(|v| other.contains(v))
    }

    // Returns `true` if the set is a superset of another, i.e. `self` contains at least all the
    // values in `other`.
    ///
    /// # Examples
    ///
    /// ```
    /// use heapless::FnvIndexSet;
    ///
    /// let sub: FnvIndexSet<_, 16> = [1, 2].iter().cloned().collect();
    /// let mut set = FnvIndexSet::<_, 16>::new();
    ///
    /// assert_eq!(set.is_superset(&sub), false);
    ///
    /// set.insert(0).unwrap();
    /// set.insert(1).unwrap();
    /// assert_eq!(set.is_superset(&sub), false);
    ///
    /// set.insert(2).unwrap();
    /// assert_eq!(set.is_superset(&sub), true);
    /// ```
    pub fn is_superset<S2, const N2: usize>(&self, other: &IndexSet<T, S2, N2>) -> bool
    where
        S2: BuildHasher,
    {
        other.is_subset(self)
    }

    /// Adds a value to the set.
    ///
    /// If the set did not have this value present, `true` is returned.
    ///
    /// If the set did have this value present, `false` is returned.
    ///
    /// # Examples
    ///
    /// ```
    /// use heapless::FnvIndexSet;
    ///
    /// let mut set = FnvIndexSet::<_, 16>::new();
    ///
    /// assert_eq!(set.insert(2).unwrap(), true);
    /// assert_eq!(set.insert(2).unwrap(), false);
    /// assert_eq!(set.len(), 1);
    /// ```
    pub fn insert(&mut self, value: T) -> Result<bool, T> {
        self.map
            .insert(value, ())
            .map(|old| old.is_none())
            .map_err(|(k, _)| k)
    }

    /// Removes a value from the set. Returns `true` if the value was present in the set.
    ///
    /// The value may be any borrowed form of the set's value type, but `Hash` and `Eq` on the
    /// borrowed form must match those for the value type.
    ///
    /// # Examples
    ///
    /// ```
    /// use heapless::FnvIndexSet;
    ///
    /// let mut set = FnvIndexSet::<_, 16>::new();
    ///
    /// set.insert(2).unwrap();
    /// assert_eq!(set.remove(&2), true);
    /// assert_eq!(set.remove(&2), false);
    /// ```
    pub fn remove<Q>(&mut self, value: &Q) -> bool
    where
        T: Borrow<Q>,
        Q: ?Sized + Eq + Hash,
    {
        self.map.remove(value).is_some()
    }
}

impl<T, S, const N: usize> Clone for IndexSet<T, S, N>
where
    T: Eq + Hash + Clone,
    S: Clone,
{
    fn clone(&self) -> Self {
        Self {
            map: self.map.clone(),
        }
    }
}

impl<T, S, const N: usize> fmt::Debug for IndexSet<T, S, N>
where
    T: Eq + Hash + fmt::Debug,
    S: BuildHasher,
{
    fn fmt(&self, f: &mut fmt::Formatter<'_>) -> fmt::Result {
        f.debug_set().entries(self.iter()).finish()
    }
}

impl<T, S, const N: usize> Default for IndexSet<T, S, N>
where
    T: Eq + Hash,
    S: BuildHasher + Default,
{
    fn default() -> Self {
        IndexSet {
            map: <_>::default(),
        }
    }
}

impl<T, S1, S2, const N1: usize, const N2: usize> PartialEq<IndexSet<T, S2, N2>>
    for IndexSet<T, S1, N1>
where
    T: Eq + Hash,
    S1: BuildHasher,
    S2: BuildHasher,
{
    fn eq(&self, other: &IndexSet<T, S2, N2>) -> bool {
        self.len() == other.len() && self.is_subset(other)
    }
}

impl<T, S, const N: usize> Extend<T> for IndexSet<T, S, N>
where
    T: Eq + Hash,
    S: BuildHasher,
{
    fn extend<I>(&mut self, iterable: I)
    where
        I: IntoIterator<Item = T>,
    {
        self.map.extend(iterable.into_iter().map(|k| (k, ())))
    }
}

impl<'a, T, S, const N: usize> Extend<&'a T> for IndexSet<T, S, N>
where
    T: 'a + Eq + Hash + Copy,
    S: BuildHasher,
{
    fn extend<I>(&mut self, iterable: I)
    where
        I: IntoIterator<Item = &'a T>,
    {
        self.extend(iterable.into_iter().cloned())
    }
}

impl<T, S, const N: usize> FromIterator<T> for IndexSet<T, S, N>
where
    T: Eq + Hash,
    S: BuildHasher + Default,
{
    fn from_iter<I>(iter: I) -> Self
    where
        I: IntoIterator<Item = T>,
    {
        let mut set = IndexSet::default();
        set.extend(iter);
        set
    }
}

impl<'a, T, S, const N: usize> IntoIterator for &'a IndexSet<T, S, N>
where
    T: Eq + Hash,
    S: BuildHasher,
{
    type Item = &'a T;
    type IntoIter = Iter<'a, T>;

    fn into_iter(self) -> Self::IntoIter {
        self.iter()
    }
}

pub struct Iter<'a, T> {
    iter: indexmap::Iter<'a, T, ()>,
}

impl<'a, T> Iterator for Iter<'a, T> {
    type Item = &'a T;

    fn next(&mut self) -> Option<Self::Item> {
        self.iter.next().map(|(k, _)| k)
    }
}

impl<'a, T> Clone for Iter<'a, T> {
    fn clone(&self) -> Self {
        Self {
            iter: self.iter.clone(),
        }
    }
}

pub struct Difference<'a, T, S, const N: usize>
where
    S: BuildHasher,
    T: Eq + Hash,
{
    iter: Iter<'a, T>,
    other: &'a IndexSet<T, S, N>,
}

impl<'a, T, S, const N: usize> Iterator for Difference<'a, T, S, N>
where
    S: BuildHasher,
    T: Eq + Hash,
{
    type Item = &'a T;

    fn next(&mut self) -> Option<Self::Item> {
        loop {
            let elt = self.iter.next()?;
            if !self.other.contains(elt) {
                return Some(elt);
            }
        }
    }
}

pub struct Intersection<'a, T, S, const N: usize>
where
    S: BuildHasher,
    T: Eq + Hash,
{
    iter: Iter<'a, T>,
    other: &'a IndexSet<T, S, N>,
}

impl<'a, T, S, const N: usize> Iterator for Intersection<'a, T, S, N>
where
    S: BuildHasher,
    T: Eq + Hash,
{
    type Item = &'a T;

    fn next(&mut self) -> Option<Self::Item> {
        loop {
            let elt = self.iter.next()?;
            if self.other.contains(elt) {
                return Some(elt);
            }
        }
    }
}<|MERGE_RESOLUTION|>--- conflicted
+++ resolved
@@ -1,15 +1,8 @@
+use crate::indexmap::{self, Bucket, IndexMap, Pos};
 use core::{borrow::Borrow, fmt, iter::FromIterator};
-
 use hash32::{BuildHasher, BuildHasherDefault, FnvHasher, Hash, Hasher};
 
-use crate::indexmap::{self, Bucket, IndexMap, Pos};
-
-<<<<<<< HEAD
-/// An `IndexSet` using the default FNV hasher
-pub type FnvIndexSet<T, const N: usize> = IndexSet<T, BuildHasherDefault<FnvHasher>, N>;
-
 // TODO: We don't enforce the power of 2 currently (part of generic array bounds)
-=======
 /// A [`heapless::IndexSet`](./struct.IndexSet.html) using the
 /// default FNV hasher.
 /// A list of all Methods and Traits available for `FnvIndexSet` can be found in
@@ -18,10 +11,9 @@
 /// # Examples
 /// ```
 /// use heapless::FnvIndexSet;
-/// use heapless::consts::*;
 ///
 /// // A hash set with a capacity of 16 elements allocated on the stack
-/// let mut books = FnvIndexSet::<_, U16>::new();
+/// let mut books = FnvIndexSet::<_, 16>::new();
 ///
 /// // Add some books.
 /// books.insert("A Dance With Dragons").unwrap();
@@ -43,8 +35,7 @@
 ///     println!("{}", book);
 /// }
 /// ```
-pub type FnvIndexSet<T, N> = IndexSet<T, N, BuildHasherDefault<FnvHasher>>;
->>>>>>> b3877665
+pub type FnvIndexSet<T, const N: usize> = IndexSet<T, BuildHasherDefault<FnvHasher>, N>;
 
 /// Fixed capacity [`IndexSet`](https://docs.rs/indexmap/1/indexmap/set/struct.IndexSet.html).
 ///
